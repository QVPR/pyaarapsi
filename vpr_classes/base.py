--- conflicted
+++ resolved
@@ -119,21 +119,11 @@
         self.SLAM_ODOM_TOPIC        = self.params.add(self.namespace + "/slam_odom_topic",          "",                             check_string,                                   force=False)
         self.ROBOT_ODOM_TOPIC       = self.params.add(self.namespace + "/robot_odom_topic",         "",                             check_string,                                   force=False)
         
-<<<<<<< HEAD
-        self.PATH_BAG               = self.params.add(self.namespace + "/path/bag_name",            None,       check_string,                                   force=False)
-        self.PATH_ODOM              = self.params.add(self.namespace + "/path/odom_topic",          None,       check_string,                                   force=False)
-        self.PATH_IMG               = self.params.add(self.namespace + "/path/img_topic",           None,       check_string,                                   force=False)
-
-        self.REF_BAG_NAME           = self.params.add(self.namespace + "/ref/bag_name",             None,       check_string,                                   force=False)
-        self.REF_FILTERS            = self.params.add(self.namespace + "/ref/filters",              None,       check_string,                                   force=False)
-        self.REF_SAMPLE_RATE        = self.params.add(self.namespace + "/ref/sample_rate",          None,       check_positive_float,                           force=False) # Hz
-=======
         self.IMG_HFOV               = self.params.add(self.namespace + "/img_hfov",                 360,                            check_positive_float,                           force=False)
         
         self.REF_BAG_NAME           = self.params.add(self.namespace + "/ref/bag_name",             "",                             check_string,                                   force=False)
         self.REF_FILTERS            = self.params.add(self.namespace + "/ref/filters",              "{}",                           check_string,                                   force=False)
         self.REF_SAMPLE_RATE        = self.params.add(self.namespace + "/ref/sample_rate",          5.0,                            check_positive_float,                           force=False) # Hz
->>>>>>> 43cb40ef
 
         self.SVM_QRY_BAG_NAME       = self.params.add(self.namespace + "/svm/qry/bag_name",         "",                             check_string,                                   force=False)
         self.SVM_QRY_FILTERS        = self.params.add(self.namespace + "/svm/qry/filters",          "{}",                           check_string,                                   force=False)
