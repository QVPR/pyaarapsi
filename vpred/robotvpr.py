--- conflicted
+++ resolved
@@ -14,26 +14,15 @@
     '''
     return np.diag(cdist(a,b))
 
-<<<<<<< HEAD
 def plot_PR(r,p,ax=None,fig=None):
     if ax == None:
         fig,ax=plt.subplots()
     ax.plot(r,p);
-    ax.set_title('PR Curve');
-    ax.set_xlabel('recall');
-    ax.set_ylabel('precision');
-    ax.set_ylim([0,1.05])
-    ax.set_xlim([0,1])
-=======
-def plot_PR(r,p):
-    fig,ax=plt.subplots()
-    ax.plot(r,p)
     ax.set_title('PR Curve')
     ax.set_xlabel('recall')
     ax.set_ylabel('precision')
     ax.set_ylim(0,1.05)
     ax.set_xlim(0,1)
->>>>>>> 43cb40ef
     return fig,ax
 
 class RobotVPR:
@@ -98,6 +87,10 @@
             return
         self.frame_error=find_frame_error(self.S,self.gt_match)
     
+    def add_query(self,feature_vector):
+        #TODO
+        return
+    
     def show_S(self):
         '''
         Plot distance matrix
@@ -129,7 +122,6 @@
             self.yaw_error = angle_wrap(self.qry.yaw - self.ref.yaw[self.best_match])
             self.y = (abs(self.yaw_error) <= self.tolerance)
         else:
-            #print('Error: find_y: tolerance units needs to be in frame or units but is {0}'.format(self.units))
             print('Error: find_y: tolerance units needs to be in frames, m or degrees but is {0}'.format(self.units))
         return
     
@@ -170,11 +162,7 @@
         Plot precision-recall curve of VPR technique
         '''
         p,r,_,_,_,_,_=self.compute_PRcurve_metrics()
-<<<<<<< HEAD
         return plot_PR(r,p,ax);
-=======
-        return plot_PR(r,p)
->>>>>>> 43cb40ef
     
     def plot_cl_vs_bl_PRcurve(self,y_pred,ax=None,fig=None):        
         '''
@@ -243,21 +231,12 @@
             fig,ax=plt.subplots()
         if self.qry.GEO_TAGGED:
             tp,fp,tn,fn=find_each_prediction_metric(y_pred,self.y)
-<<<<<<< HEAD
-            ax.scatter(self.qry.x,self.qry.y,color='lightgray',marker='.');
-            ax.scatter(self.qry.x[tp],self.qry.y[tp],color='g',marker='.',label='TP');
-            ax.scatter(self.qry.x[fp],self.qry.y[fp],color='r',marker='x',label='FP');
-            ax.legend();
-            ax.set_xlabel('x (m)'); ax.set_ylabel('y (m)');
-            ax.set_title('TP and FP locations along query route');
-=======
             ax.scatter(self.qry.x,    self.qry.y,    marker='.',color='lightgray')
             ax.scatter(self.qry.x[tp],self.qry.y[tp],marker='.',color='g',label='TP')
             ax.scatter(self.qry.x[fp],self.qry.y[fp],marker='x',color='r',label='FP')
             ax.legend()
             ax.set_xlabel('x'); ax.set_ylabel('y')
             ax.set_title('TP and FP locations along query route')
->>>>>>> 43cb40ef
         else:
             print('Info: plot_ypred: query run is not GEOTAGGED, cannot plot route')
         return fig,ax
@@ -289,11 +268,7 @@
         elif self.units == 'degrees':
             error = self.yaw_error
         else:
-<<<<<<< HEAD
             print('Error: robotvpr.py: plot_error_along_route: units needs to be either m, frames or degrees');
-=======
-            print('Error: robotvpr.py: plot_error_along_route: units needs to be either m or frames')
->>>>>>> 43cb40ef
             return
         from matplotlib.markers import MarkerStyle
         ax.scatter(qrys[fn],error[fn],'.',color='lightblue',label='FN (removed)')
@@ -301,13 +276,8 @@
         ax.scatter(qrys[tp],error[tp],'.',color='g',label='TP (retained)')
         ax.scatter(qrys[fp],error[fp],'.',color='r',label='FP (retained)')
         ax.axhline(self.tolerance,ls='dashed',label='Tolerance')
-<<<<<<< HEAD
-        ax.set_xlabel('query number');
-        ax.set_ylabel('error ({0})'.format(self.units));
-=======
         ax.set_xlabel('query number')
-        ax.set_ylabel('localisation error (m)')
->>>>>>> 43cb40ef
+        ax.set_ylabel('error ({0})'.format(self.units))
         ax.set_title('Error along the query route - showing retained (predicted good), and removed points');
         ax.legend();
         return fig,ax;
